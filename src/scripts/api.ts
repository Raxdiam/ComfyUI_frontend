--- conflicted
+++ resolved
@@ -249,38 +249,17 @@
   reportedUnknownMessageTypes = new Set<string>()
 
   /**
-<<<<<<< HEAD
-   * Feature flags supported by this frontend client.
-   */
-  clientFeatureFlags: Record<string, any> = { ...defaultClientFeatureFlags }
-=======
    * Get feature flags supported by this frontend client.
    * Returns a copy to prevent external modification.
    */
   getClientFeatureFlags(): Record<string, unknown> {
     return { ...defaultClientFeatureFlags }
   }
->>>>>>> 1200c07f
 
   /**
    * Feature flags received from the backend server.
    */
-<<<<<<< HEAD
-  serverFeatureFlags: Record<string, any> = {}
-
-  /**
-   * Alias for serverFeatureFlags for test compatibility.
-   */
-  get feature_flags() {
-    return this.serverFeatureFlags
-  }
-
-  set feature_flags(value: Record<string, any>) {
-    this.serverFeatureFlags = value
-  }
-=======
   serverFeatureFlags: Record<string, unknown> = {}
->>>>>>> 1200c07f
 
   /**
    * The auth token for the comfy org account if the user is logged in.
@@ -428,11 +407,7 @@
       this.socket!.send(
         JSON.stringify({
           type: 'feature_flags',
-<<<<<<< HEAD
-          data: this.clientFeatureFlags
-=======
           data: this.getClientFeatureFlags()
->>>>>>> 1200c07f
         })
       )
 
@@ -1075,42 +1050,17 @@
    * @param defaultValue The default value if the feature is not found
    * @returns The feature value or default
    */
-<<<<<<< HEAD
-  getServerFeature<T = any>(featureName: string, defaultValue?: T): T {
-    return this.serverFeatureFlags[featureName] ?? defaultValue
-=======
   getServerFeature<T = unknown>(featureName: string, defaultValue?: T): T {
     return (this.serverFeatureFlags[featureName] ?? defaultValue) as T
->>>>>>> 1200c07f
   }
 
   /**
    * Gets all server feature flags.
    * @returns Copy of all server feature flags
    */
-<<<<<<< HEAD
-  getServerFeatures(): Record<string, any> {
-    return { ...this.serverFeatureFlags }
-  }
-
-  /**
-   * Updates the client feature flags.
-   *
-   * This is intentionally disabled for now. When we introduce an official Public API
-   * for the frontend, we'll introduce a function for custom frontend extensions to
-   * add their own feature flags in a way that won't interfere with other extensions
-   * or the builtin frontend flags.
-   */
-  /*
-  setClientFeatureFlags(flags: Record<string, any>): void {
-    this.clientFeatureFlags = flags
-  }
-  */
-=======
   getServerFeatures(): Record<string, unknown> {
     return { ...this.serverFeatureFlags }
   }
->>>>>>> 1200c07f
 }
 
 export const api = new ComfyApi()