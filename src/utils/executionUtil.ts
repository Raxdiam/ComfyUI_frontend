import type {
  ExecutableLGraphNode,
  ExecutionId,
  LGraph
<<<<<<< HEAD
} from '@/lib/litegraph/src/litegraph'
import {
  ExecutableNodeDTO,
  LGraphEventMode,
  SubgraphNode
} from '@/lib/litegraph/src/litegraph'
=======
} from '@comfyorg/litegraph'
import { ExecutableNodeDTO, LGraphEventMode } from '@comfyorg/litegraph'

>>>>>>> 88aa6e89
import type {
  ComfyApiWorkflow,
  ComfyWorkflowJSON
} from '@/schemas/comfyWorkflowSchema'

import { ExecutableGroupNodeDTO, isGroupNode } from './executableGroupNodeDto'
import { compressWidgetInputSlots } from './litegraphUtil'

/**
 * Converts the current graph workflow for sending to the API.
 * @note Node widgets are updated before serialization to prepare queueing.
 *
 * @param graph The graph to convert.
 * @param options The options for the conversion.
 *  - `sortNodes`: Whether to sort the nodes by execution order.
 * @returns The workflow and node links
 */
export const graphToPrompt = async (
  graph: LGraph,
  options: { sortNodes?: boolean } = {}
): Promise<{ workflow: ComfyWorkflowJSON; output: ComfyApiWorkflow }> => {
  const { sortNodes = false } = options

  for (const node of graph.computeExecutionOrder(false)) {
    const innerNodes = node.getInnerNodes
      ? node.getInnerNodes(new Map())
      : [node]
    for (const innerNode of innerNodes) {
      if (innerNode.isVirtualNode) {
        innerNode.applyToGraph?.()
      }
    }
  }

  const workflow = graph.serialize({ sortNodes })

  // Remove localized_name from the workflow
  for (const node of workflow.nodes) {
    for (const slot of node.inputs ?? []) {
      delete slot.localized_name
    }
    for (const slot of node.outputs ?? []) {
      delete slot.localized_name
    }
  }

  compressWidgetInputSlots(workflow)
  workflow.extra ??= {}
  workflow.extra.frontendVersion = __COMFYUI_FRONTEND_VERSION__

  const nodeDtoMap = new Map<ExecutionId, ExecutableLGraphNode>()
  for (const node of graph.computeExecutionOrder(false)) {
    const dto: ExecutableLGraphNode = isGroupNode(node)
      ? new ExecutableGroupNodeDTO(node, [], nodeDtoMap)
      : new ExecutableNodeDTO(node, [], nodeDtoMap)

    for (const innerNode of dto.getInnerNodes()) {
      nodeDtoMap.set(innerNode.id, innerNode)
    }

    nodeDtoMap.set(dto.id, dto)
  }

  const output: ComfyApiWorkflow = {}
  // Process nodes in order of execution
  for (const node of nodeDtoMap.values()) {
    // Don't serialize muted nodes
    if (
      node.isVirtualNode ||
      node.mode === LGraphEventMode.NEVER ||
      node.mode === LGraphEventMode.BYPASS
    ) {
      continue
    }

    const inputs: ComfyApiWorkflow[string]['inputs'] = {}
    const { widgets } = node

    // Store all widget values
    if (widgets) {
      for (const [i, widget] of widgets.entries()) {
        if (!widget.name || widget.options?.serialize === false) continue

        const widgetValue = widget.serializeValue
          ? await widget.serializeValue(node, i)
          : widget.value
        // By default, Array values are reserved to represent node connections.
        // We need to wrap the array as an object to avoid the misinterpretation
        // of the array as a node connection.
        // The backend automatically unwraps the object to an array during
        // execution.
        inputs[widget.name] = Array.isArray(widgetValue)
          ? {
              __value__: widgetValue
            }
          : widgetValue
      }
    }

    // Store all node links
    for (const [i, input] of node.inputs.entries()) {
      const resolvedInput = node.resolveInput(i)
      if (!resolvedInput) continue

      // Resolved to an actual widget value rather than a node connection
      if (resolvedInput.widgetInfo) {
        const { value } = resolvedInput.widgetInfo
        inputs[input.name] = Array.isArray(value) ? { __value__: value } : value
        continue
      }

      inputs[input.name] = [
        String(resolvedInput.origin_id),
        // @ts-expect-error link.origin_slot is already number.
        parseInt(resolvedInput.origin_slot)
      ]
    }

    output[String(node.id)] = {
      inputs,
      // TODO(huchenlei): Filter out all nodes that cannot be mapped to a
      // comfyClass.
      class_type: node.comfyClass!,
      // Ignored by the backend.
      _meta: {
        title: node.title
      }
    }
  }

  // Remove inputs connected to removed nodes
  for (const { inputs } of Object.values(output)) {
    for (const [i, input] of Object.entries(inputs)) {
      if (Array.isArray(input) && input.length === 2 && !output[input[0]]) {
        delete inputs[i]
      }
    }
  }

  return { workflow: workflow as ComfyWorkflowJSON, output }
}<|MERGE_RESOLUTION|>--- conflicted
+++ resolved
@@ -2,18 +2,9 @@
   ExecutableLGraphNode,
   ExecutionId,
   LGraph
-<<<<<<< HEAD
 } from '@/lib/litegraph/src/litegraph'
-import {
-  ExecutableNodeDTO,
-  LGraphEventMode,
-  SubgraphNode
-} from '@/lib/litegraph/src/litegraph'
-=======
-} from '@comfyorg/litegraph'
-import { ExecutableNodeDTO, LGraphEventMode } from '@comfyorg/litegraph'
+import { ExecutableNodeDTO, LGraphEventMode } from '@/lib/litegraph/src/litegraph'
 
->>>>>>> 88aa6e89
 import type {
   ComfyApiWorkflow,
   ComfyWorkflowJSON
