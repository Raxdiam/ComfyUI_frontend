--- conflicted
+++ resolved
@@ -993,11 +993,7 @@
         ) as IComboWidget
 
         // If no length widget exists, default to 5s pricing
-<<<<<<< HEAD
-        if (!lengthWidget) return '$2.00/Run'
-=======
         if (!lengthWidget) return '$2.25/Run'
->>>>>>> c0377198
 
         const length = String(lengthWidget.value)
         if (length === '5s') {
