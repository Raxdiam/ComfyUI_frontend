import type { InjectionKey, Ref } from 'vue'

import type { AlgoliaNodePack } from '@/types/algoliaTypes'
import type { components } from '@/types/comfyRegistryTypes'

export const IsInstallingKey: InjectionKey<Ref<boolean>> =
  Symbol('isInstalling')

<<<<<<< HEAD
=======
export enum ManagerWsQueueStatus {
  DONE = 'all-done',
  IN_PROGRESS = 'in_progress'
}

>>>>>>> 8075db41
export enum ManagerTab {
  All = 'all',
  Installed = 'installed',
  Workflow = 'workflow',
  Missing = 'missing',
  UpdateAvailable = 'updateAvailable'
}

export enum SortableAlgoliaField {
  Downloads = 'total_install',
  Created = 'create_time',
  Updated = 'update_time',
  Publisher = 'publisher_id',
  Name = 'name'
}

export interface TabItem {
  id: ManagerTab
  label: string
  icon: string
}

export interface SearchOption<T> {
  id: T
  label: string
}

export type TaskLog = {
  taskName: string
  taskId: string
  logs: string[]
}

export interface UseNodePacksOptions {
  immediate?: boolean
  maxConcurrent?: number
}

// Node pack types from different sources
export type RegistryPack = components['schemas']['Node']

// MergedNodePack is the intersection of AlgoliaNodePack and RegistryPack
// created by lodash merge operation: merge({}, algoliaNodePack, registryPack)
export type MergedNodePack = AlgoliaNodePack & RegistryPack

/**
 * Type guard to check if a node pack is from Algolia (has comfy_nodes)
 */
export function isMergedNodePack(
  pack: MergedNodePack | RegistryPack
): pack is MergedNodePack {
  return 'comfy_nodes' in pack && Array.isArray(pack.comfy_nodes)
}

export interface ManagerState {
  selectedTabId: ManagerTab
  searchQuery: string
  searchMode: 'nodes' | 'packs'
  sortField: string
}<|MERGE_RESOLUTION|>--- conflicted
+++ resolved
@@ -6,14 +6,11 @@
 export const IsInstallingKey: InjectionKey<Ref<boolean>> =
   Symbol('isInstalling')
 
-<<<<<<< HEAD
-=======
 export enum ManagerWsQueueStatus {
   DONE = 'all-done',
   IN_PROGRESS = 'in_progress'
 }
 
->>>>>>> 8075db41
 export enum ManagerTab {
   All = 'all',
   Installed = 'installed',
