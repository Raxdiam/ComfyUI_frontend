--- conflicted
+++ resolved
@@ -327,11 +327,7 @@
       "Disabled": "停用",
       "Top": "上方"
     },
-<<<<<<< HEAD
-    "tooltip": "選單列位置。在行動裝置上，選單始終顯示在頂部。"
-=======
     "tooltip": "選單列位置。在行動裝置上，選單永遠顯示在頂部。"
->>>>>>> 1200c07f
   },
   "Comfy_Validation_NodeDefs": {
     "name": "驗證節點定義（較慢）",
