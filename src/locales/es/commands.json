{
  "Comfy-Desktop_CheckForUpdates": {
    "label": "Buscar actualizaciones"
  },
  "Comfy-Desktop_Folders_OpenCustomNodesFolder": {
    "label": "Abrir carpeta de nodos personalizados"
  },
  "Comfy-Desktop_Folders_OpenInputsFolder": {
    "label": "Abrir carpeta de entradas"
  },
  "Comfy-Desktop_Folders_OpenLogsFolder": {
    "label": "Abrir carpeta de registros"
  },
  "Comfy-Desktop_Folders_OpenModelConfig": {
    "label": "Abrir extra_model_paths.yaml"
  },
  "Comfy-Desktop_Folders_OpenModelsFolder": {
    "label": "Abrir carpeta de modelos"
  },
  "Comfy-Desktop_Folders_OpenOutputsFolder": {
    "label": "Abrir carpeta de salidas"
  },
  "Comfy-Desktop_OpenDevTools": {
    "label": "Abrir herramientas de desarrollo"
  },
  "Comfy-Desktop_OpenUserGuide": {
    "label": "Guía de usuario de escritorio"
  },
  "Comfy-Desktop_Quit": {
    "label": "Salir"
  },
  "Comfy-Desktop_Reinstall": {
    "label": "Reinstalar"
  },
  "Comfy-Desktop_Restart": {
    "label": "Reiniciar"
  },
  "Comfy_BrowseTemplates": {
    "label": "Explorar plantillas"
  },
  "Comfy_Canvas_AddEditModelStep": {
    "label": "Agregar paso de edición de modelo"
  },
  "Comfy_Canvas_DeleteSelectedItems": {
    "label": "Eliminar elementos seleccionados"
  },
  "Comfy_Canvas_FitView": {
    "label": "Ajustar vista a los nodos seleccionados"
  },
  "Comfy_Canvas_MoveSelectedNodes_Down": {
    "label": "Mover nodos seleccionados hacia abajo"
  },
  "Comfy_Canvas_MoveSelectedNodes_Left": {
    "label": "Mover nodos seleccionados a la izquierda"
  },
  "Comfy_Canvas_MoveSelectedNodes_Right": {
    "label": "Mover nodos seleccionados a la derecha"
  },
  "Comfy_Canvas_MoveSelectedNodes_Up": {
    "label": "Mover nodos seleccionados hacia arriba"
  },
  "Comfy_Canvas_ResetView": {
    "label": "Restablecer vista"
  },
  "Comfy_Canvas_Resize": {
    "label": "Redimensionar Nodos Seleccionados"
  },
  "Comfy_Canvas_ToggleLinkVisibility": {
    "label": "Alternar visibilidad de enlace en lienzo"
  },
  "Comfy_Canvas_ToggleLock": {
    "label": "Alternar bloqueo en lienzo"
  },
  "Comfy_Canvas_ToggleSelectedNodes_Bypass": {
    "label": "Omitir/No omitir nodos seleccionados"
  },
  "Comfy_Canvas_ToggleSelectedNodes_Collapse": {
    "label": "Colapsar/Expandir nodos seleccionados"
  },
  "Comfy_Canvas_ToggleSelectedNodes_Mute": {
    "label": "Silenciar/Activar sonido de nodos seleccionados"
  },
  "Comfy_Canvas_ToggleSelectedNodes_Pin": {
    "label": "Anclar/Desanclar nodos seleccionados"
  },
  "Comfy_Canvas_ToggleSelected_Pin": {
    "label": "Anclar/Desanclar elementos seleccionados"
  },
  "Comfy_Canvas_ZoomIn": {
    "label": "Acercar"
  },
  "Comfy_Canvas_ZoomOut": {
    "label": "Alejar"
  },
  "Comfy_ClearPendingTasks": {
    "label": "Borrar tareas pendientes"
  },
  "Comfy_ClearWorkflow": {
    "label": "Borrar flujo de trabajo"
  },
  "Comfy_ContactSupport": {
    "label": "Contactar soporte"
  },
  "Comfy_DuplicateWorkflow": {
    "label": "Duplicar flujo de trabajo actual"
  },
  "Comfy_ExportWorkflow": {
    "label": "Exportar flujo de trabajo"
  },
  "Comfy_ExportWorkflowAPI": {
    "label": "Exportar flujo de trabajo (formato API)"
  },
  "Comfy_Feedback": {
    "label": "Dar retroalimentación"
  },
  "Comfy_Graph_ConvertToSubgraph": {
    "label": "Convertir selección en subgrafo"
  },
  "Comfy_Graph_FitGroupToContents": {
    "label": "Ajustar grupo al contenido"
  },
  "Comfy_Graph_GroupSelectedNodes": {
    "label": "Agrupar nodos seleccionados"
  },
  "Comfy_GroupNode_ConvertSelectedNodesToGroupNode": {
    "label": "Convertir nodos seleccionados en nodo de grupo"
  },
  "Comfy_GroupNode_ManageGroupNodes": {
    "label": "Administrar nodos de grupo"
  },
  "Comfy_GroupNode_UngroupSelectedGroupNodes": {
    "label": "Desagrupar nodos de grupo seleccionados"
  },
  "Comfy_Help_AboutComfyUI": {
    "label": "Abrir Acerca de ComfyUI"
  },
  "Comfy_Help_OpenComfyOrgDiscord": {
    "label": "Abrir Comfy-Org Discord"
  },
  "Comfy_Help_OpenComfyUIDocs": {
    "label": "Abrir documentación de ComfyUI"
  },
  "Comfy_Help_OpenComfyUIForum": {
    "label": "Abrir foro de ComfyUI"
  },
  "Comfy_Help_OpenComfyUIIssues": {
    "label": "Abrir problemas de ComfyUI"
  },
  "Comfy_Interrupt": {
    "label": "Interrumpir"
  },
  "Comfy_LoadDefaultWorkflow": {
    "label": "Cargar flujo de trabajo predeterminado"
  },
  "Comfy_Manager_CustomNodesManager_ShowCustomNodesMenu": {
    "label": "Nodos personalizados (Beta)"
  },
<<<<<<< HEAD
  "Comfy_Manager_CustomNodesManager_ShowLegacyCustomNodesMenu": {
    "label": "Nodos personalizados (heredados)"
  },
  "Comfy_Manager_ShowLegacyManagerMenu": {
    "label": "Menú del gestor (heredado)"
  },
=======
>>>>>>> 8075db41
  "Comfy_Manager_ShowMissingPacks": {
    "label": "Instalar faltantes"
  },
  "Comfy_Manager_ShowUpdateAvailablePacks": {
    "label": "Buscar actualizaciones"
  },
  "Comfy_Manager_ToggleManagerProgressDialog": {
    "label": "Alternar diálogo de progreso del administrador"
  },
  "Comfy_MaskEditor_OpenMaskEditor": {
    "label": "Abrir editor de máscara para el nodo seleccionado"
  },
  "Comfy_Memory_UnloadModels": {
    "label": "Descargar modelos"
  },
  "Comfy_Memory_UnloadModelsAndExecutionCache": {
    "label": "Descargar modelos y caché de ejecución"
  },
  "Comfy_NewBlankWorkflow": {
    "label": "Nuevo flujo de trabajo en blanco"
  },
  "Comfy_OpenClipspace": {
    "label": "Abrir espacio de clips"
  },
  "Comfy_OpenWorkflow": {
    "label": "Abrir Flujo de Trabajo"
  },
  "Comfy_QueuePrompt": {
    "label": "Prompt de Cola"
  },
  "Comfy_QueuePromptFront": {
    "label": "Prompt de Cola (Frente)"
  },
  "Comfy_QueueSelectedOutputNodes": {
    "label": "Encolar nodos de salida seleccionados"
  },
  "Comfy_Redo": {
    "label": "Rehacer"
  },
  "Comfy_RefreshNodeDefinitions": {
    "label": "Actualizar Definiciones de Nodo"
  },
  "Comfy_SaveWorkflow": {
    "label": "Guardar Flujo de Trabajo"
  },
  "Comfy_SaveWorkflowAs": {
    "label": "Guardar Flujo de Trabajo Como"
  },
  "Comfy_ShowSettingsDialog": {
    "label": "Mostrar Diálogo de Configuraciones"
  },
  "Comfy_ToggleTheme": {
    "label": "Cambiar Tema (Oscuro/Claro)"
  },
  "Comfy_Undo": {
    "label": "Deshacer"
  },
  "Comfy_User_OpenSignInDialog": {
    "label": "Abrir diálogo de inicio de sesión"
  },
  "Comfy_User_SignOut": {
    "label": "Cerrar sesión"
  },
  "Workspace_CloseWorkflow": {
    "label": "Cerrar Flujo de Trabajo Actual"
  },
  "Workspace_NextOpenedWorkflow": {
    "label": "Siguiente Flujo de Trabajo Abierto"
  },
  "Workspace_PreviousOpenedWorkflow": {
    "label": "Flujo de Trabajo Abierto Anterior"
  },
  "Workspace_SearchBox_Toggle": {
    "label": "Alternar Caja de Búsqueda"
  },
  "Workspace_ToggleBottomPanel": {
    "label": "Alternar Panel Inferior"
  },
  "Workspace_ToggleBottomPanelTab_command-terminal": {
    "label": "Alternar Panel Inferior de Terminal"
  },
  "Workspace_ToggleBottomPanelTab_logs-terminal": {
    "label": "Alternar Panel Inferior de Registros"
  },
  "Workspace_ToggleFocusMode": {
    "label": "Alternar Modo de Enfoque"
  },
  "Workspace_ToggleSidebarTab_model-library": {
    "label": "Alternar Barra Lateral de Biblioteca de Modelos",
    "tooltip": "Biblioteca de Modelos"
  },
  "Workspace_ToggleSidebarTab_node-library": {
    "label": "Alternar Barra Lateral de Biblioteca de Nodos",
    "tooltip": "Biblioteca de Nodos"
  },
  "Workspace_ToggleSidebarTab_queue": {
    "label": "Alternar Barra Lateral de Cola",
    "tooltip": "Cola"
  },
  "Workspace_ToggleSidebarTab_workflows": {
    "label": "Alternar Barra Lateral de Flujos de Trabajo",
    "tooltip": "Flujos de Trabajo"
  }
}<|MERGE_RESOLUTION|>--- conflicted
+++ resolved
@@ -155,15 +155,6 @@
   "Comfy_Manager_CustomNodesManager_ShowCustomNodesMenu": {
     "label": "Nodos personalizados (Beta)"
   },
-<<<<<<< HEAD
-  "Comfy_Manager_CustomNodesManager_ShowLegacyCustomNodesMenu": {
-    "label": "Nodos personalizados (heredados)"
-  },
-  "Comfy_Manager_ShowLegacyManagerMenu": {
-    "label": "Menú del gestor (heredado)"
-  },
-=======
->>>>>>> 8075db41
   "Comfy_Manager_ShowMissingPacks": {
     "label": "Instalar faltantes"
   },
