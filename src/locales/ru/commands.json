--- conflicted
+++ resolved
@@ -155,15 +155,6 @@
   "Comfy_Manager_CustomNodesManager_ShowCustomNodesMenu": {
     "label": "Пользовательские узлы (Бета)"
   },
-<<<<<<< HEAD
-  "Comfy_Manager_CustomNodesManager_ShowLegacyCustomNodesMenu": {
-    "label": "Пользовательские узлы (устаревшие)"
-  },
-  "Comfy_Manager_ShowLegacyManagerMenu": {
-    "label": "Меню менеджера (устаревшее)"
-  },
-=======
->>>>>>> 8075db41
   "Comfy_Manager_ShowMissingPacks": {
     "label": "Установить отсутствующие"
   },
