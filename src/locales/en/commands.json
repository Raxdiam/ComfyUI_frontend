{
  "Comfy-Desktop_CheckForUpdates": {
    "label": "Check for Updates"
  },
  "Comfy-Desktop_Folders_OpenCustomNodesFolder": {
    "label": "Open Custom Nodes Folder"
  },
  "Comfy-Desktop_Folders_OpenInputsFolder": {
    "label": "Open Inputs Folder"
  },
  "Comfy-Desktop_Folders_OpenLogsFolder": {
    "label": "Open Logs Folder"
  },
  "Comfy-Desktop_Folders_OpenModelConfig": {
    "label": "Open extra_model_paths.yaml"
  },
  "Comfy-Desktop_Folders_OpenModelsFolder": {
    "label": "Open Models Folder"
  },
  "Comfy-Desktop_Folders_OpenOutputsFolder": {
    "label": "Open Outputs Folder"
  },
  "Comfy-Desktop_OpenDevTools": {
    "label": "Open DevTools"
  },
  "Comfy-Desktop_OpenUserGuide": {
    "label": "Desktop User Guide"
  },
  "Comfy-Desktop_Quit": {
    "label": "Quit"
  },
  "Comfy-Desktop_Reinstall": {
    "label": "Reinstall"
  },
  "Comfy-Desktop_Restart": {
    "label": "Restart"
  },
  "Comfy_BrowseTemplates": {
    "label": "Browse Templates"
  },
  "Comfy_Canvas_AddEditModelStep": {
    "label": "Add Edit Model Step"
  },
  "Comfy_Canvas_DeleteSelectedItems": {
    "label": "Delete Selected Items"
  },
  "Comfy_Canvas_FitView": {
    "label": "Fit view to selected nodes"
  },
  "Comfy_Canvas_MoveSelectedNodes_Down": {
    "label": "Move Selected Nodes Down"
  },
  "Comfy_Canvas_MoveSelectedNodes_Left": {
    "label": "Move Selected Nodes Left"
  },
  "Comfy_Canvas_MoveSelectedNodes_Right": {
    "label": "Move Selected Nodes Right"
  },
  "Comfy_Canvas_MoveSelectedNodes_Up": {
    "label": "Move Selected Nodes Up"
  },
  "Comfy_Canvas_ResetView": {
    "label": "Reset View"
  },
  "Comfy_Canvas_Resize": {
    "label": "Resize Selected Nodes"
  },
  "Comfy_Canvas_ToggleLinkVisibility": {
    "label": "Canvas Toggle Link Visibility"
  },
  "Comfy_Canvas_ToggleLock": {
    "label": "Canvas Toggle Lock"
  },
  "Comfy_Canvas_ToggleSelected_Pin": {
    "label": "Pin/Unpin Selected Items"
  },
  "Comfy_Canvas_ToggleSelectedNodes_Bypass": {
    "label": "Bypass/Unbypass Selected Nodes"
  },
  "Comfy_Canvas_ToggleSelectedNodes_Collapse": {
    "label": "Collapse/Expand Selected Nodes"
  },
  "Comfy_Canvas_ToggleSelectedNodes_Mute": {
    "label": "Mute/Unmute Selected Nodes"
  },
  "Comfy_Canvas_ToggleSelectedNodes_Pin": {
    "label": "Pin/Unpin Selected Nodes"
  },
  "Comfy_Canvas_ZoomIn": {
    "label": "Zoom In"
  },
  "Comfy_Canvas_ZoomOut": {
    "label": "Zoom Out"
  },
  "Comfy_ClearPendingTasks": {
    "label": "Clear Pending Tasks"
  },
  "Comfy_ClearWorkflow": {
    "label": "Clear Workflow"
  },
  "Comfy_ContactSupport": {
    "label": "Contact Support"
  },
  "Comfy_DuplicateWorkflow": {
    "label": "Duplicate Current Workflow"
  },
  "Comfy_ExportWorkflow": {
    "label": "Export Workflow"
  },
  "Comfy_ExportWorkflowAPI": {
    "label": "Export Workflow (API Format)"
  },
  "Comfy_Feedback": {
    "label": "Give Feedback"
  },
  "Comfy_Graph_ConvertToSubgraph": {
    "label": "Convert Selection to Subgraph"
  },
  "Comfy_Graph_FitGroupToContents": {
    "label": "Fit Group To Contents"
  },
  "Comfy_Graph_GroupSelectedNodes": {
    "label": "Group Selected Nodes"
  },
  "Comfy_GroupNode_ConvertSelectedNodesToGroupNode": {
    "label": "Convert selected nodes to group node"
  },
  "Comfy_GroupNode_ManageGroupNodes": {
    "label": "Manage group nodes"
  },
  "Comfy_GroupNode_UngroupSelectedGroupNodes": {
    "label": "Ungroup selected group nodes"
  },
  "Comfy_Help_AboutComfyUI": {
    "label": "Open About ComfyUI"
  },
  "Comfy_Help_OpenComfyOrgDiscord": {
    "label": "Open Comfy-Org Discord"
  },
  "Comfy_Help_OpenComfyUIDocs": {
    "label": "Open ComfyUI Docs"
  },
  "Comfy_Help_OpenComfyUIForum": {
    "label": "Open ComfyUI Forum"
  },
  "Comfy_Help_OpenComfyUIIssues": {
    "label": "Open ComfyUI Issues"
  },
  "Comfy_Interrupt": {
    "label": "Interrupt"
  },
  "Comfy_LoadDefaultWorkflow": {
    "label": "Load Default Workflow"
  },
  "Comfy_Manager_CustomNodesManager_ShowCustomNodesMenu": {
<<<<<<< HEAD
    "label": "Show the Custom Nodes Manager"
  },
  "Comfy_Manager_CustomNodesManager_ShowLegacyCustomNodesMenu": {
    "label": "Custom Nodes (Legacy)"
  },
  "Comfy_Manager_ShowLegacyManagerMenu": {
    "label": "Manager Menu (Legacy)"
  },
  "Comfy_Manager_ShowMissingPacks": {
    "label": "Install Missing Custom Nodes"
  },
  "Comfy_Manager_ShowUpdateAvailablePacks": {
    "label": "Check for Custom Node Updates"
=======
    "label": "Custom Nodes Manager"
  },
  "Comfy_Manager_ShowMissingPacks": {
    "label": "Install Missing"
  },
  "Comfy_Manager_ShowUpdateAvailablePacks": {
    "label": "Check for Updates"
>>>>>>> 8075db41
  },
  "Comfy_Manager_ToggleManagerProgressDialog": {
    "label": "Toggle the Custom Nodes Manager Progress Bar"
  },
  "Comfy_MaskEditor_OpenMaskEditor": {
    "label": "Open Mask Editor for Selected Node"
  },
  "Comfy_Memory_UnloadModels": {
    "label": "Unload Models"
  },
  "Comfy_Memory_UnloadModelsAndExecutionCache": {
    "label": "Unload Models and Execution Cache"
  },
  "Comfy_NewBlankWorkflow": {
    "label": "New Blank Workflow"
  },
  "Comfy_OpenClipspace": {
    "label": "Clipspace"
  },
  "Comfy_OpenWorkflow": {
    "label": "Open Workflow"
  },
  "Comfy_QueuePrompt": {
    "label": "Queue Prompt"
  },
  "Comfy_QueuePromptFront": {
    "label": "Queue Prompt (Front)"
  },
  "Comfy_QueueSelectedOutputNodes": {
    "label": "Queue Selected Output Nodes"
  },
  "Comfy_Redo": {
    "label": "Redo"
  },
  "Comfy_RefreshNodeDefinitions": {
    "label": "Refresh Node Definitions"
  },
  "Comfy_SaveWorkflow": {
    "label": "Save Workflow"
  },
  "Comfy_SaveWorkflowAs": {
    "label": "Save Workflow As"
  },
  "Comfy_ShowSettingsDialog": {
    "label": "Show Settings Dialog"
  },
  "Comfy_ToggleTheme": {
    "label": "Toggle Theme (Dark/Light)"
  },
  "Comfy_Undo": {
    "label": "Undo"
  },
  "Comfy_User_OpenSignInDialog": {
    "label": "Open Sign In Dialog"
  },
  "Comfy_User_SignOut": {
    "label": "Sign Out"
  },
  "Workspace_CloseWorkflow": {
    "label": "Close Current Workflow"
  },
  "Workspace_NextOpenedWorkflow": {
    "label": "Next Opened Workflow"
  },
  "Workspace_PreviousOpenedWorkflow": {
    "label": "Previous Opened Workflow"
  },
  "Workspace_SearchBox_Toggle": {
    "label": "Toggle Search Box"
  },
  "Workspace_ToggleBottomPanel": {
    "label": "Toggle Bottom Panel"
  },
  "Workspace_ToggleBottomPanelTab_command-terminal": {
    "label": "Toggle Terminal Bottom Panel"
  },
  "Workspace_ToggleBottomPanelTab_logs-terminal": {
    "label": "Toggle Logs Bottom Panel"
  },
  "Workspace_ToggleFocusMode": {
    "label": "Toggle Focus Mode"
  },
  "Workspace_ToggleSidebarTab_model-library": {
    "label": "Toggle Model Library Sidebar",
    "tooltip": "Model Library"
  },
  "Workspace_ToggleSidebarTab_node-library": {
    "label": "Toggle Node Library Sidebar",
    "tooltip": "Node Library"
  },
  "Workspace_ToggleSidebarTab_queue": {
    "label": "Toggle Queue Sidebar",
    "tooltip": "Queue"
  },
  "Workspace_ToggleSidebarTab_workflows": {
    "label": "Toggle Workflows Sidebar",
    "tooltip": "Workflows"
  }
}<|MERGE_RESOLUTION|>--- conflicted
+++ resolved
@@ -153,21 +153,6 @@
     "label": "Load Default Workflow"
   },
   "Comfy_Manager_CustomNodesManager_ShowCustomNodesMenu": {
-<<<<<<< HEAD
-    "label": "Show the Custom Nodes Manager"
-  },
-  "Comfy_Manager_CustomNodesManager_ShowLegacyCustomNodesMenu": {
-    "label": "Custom Nodes (Legacy)"
-  },
-  "Comfy_Manager_ShowLegacyManagerMenu": {
-    "label": "Manager Menu (Legacy)"
-  },
-  "Comfy_Manager_ShowMissingPacks": {
-    "label": "Install Missing Custom Nodes"
-  },
-  "Comfy_Manager_ShowUpdateAvailablePacks": {
-    "label": "Check for Custom Node Updates"
-=======
     "label": "Custom Nodes Manager"
   },
   "Comfy_Manager_ShowMissingPacks": {
@@ -175,7 +160,6 @@
   },
   "Comfy_Manager_ShowUpdateAvailablePacks": {
     "label": "Check for Updates"
->>>>>>> 8075db41
   },
   "Comfy_Manager_ToggleManagerProgressDialog": {
     "label": "Toggle the Custom Nodes Manager Progress Bar"
