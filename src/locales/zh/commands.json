--- conflicted
+++ resolved
@@ -155,15 +155,6 @@
   "Comfy_Manager_CustomNodesManager_ShowCustomNodesMenu": {
     "label": "自定义节点（测试版）"
   },
-<<<<<<< HEAD
-  "Comfy_Manager_CustomNodesManager_ShowLegacyCustomNodesMenu": {
-    "label": "自定义节点（旧版）"
-  },
-  "Comfy_Manager_ShowLegacyManagerMenu": {
-    "label": "管理器菜单（旧版）"
-  },
-=======
->>>>>>> 8075db41
   "Comfy_Manager_ShowMissingPacks": {
     "label": "安装缺失的包"
   },
