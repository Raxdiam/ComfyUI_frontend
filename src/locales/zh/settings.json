{
  "Comfy-Desktop_AutoUpdate": {
    "name": "自动检查更新"
  },
  "Comfy-Desktop_SendStatistics": {
    "name": "发送匿名使用情况统计"
  },
  "Comfy-Desktop_UV_PypiInstallMirror": {
    "name": "Pypi 安装镜像",
    "tooltip": "默认 pip 安装镜像"
  },
  "Comfy-Desktop_UV_PythonInstallMirror": {
    "name": "Python安装镜像",
    "tooltip": "管理的Python安装包从Astral python-build-standalone项目下载。此变量可以设置为镜像URL，以使用不同的Python安装源。提供的URL将替换https://github.com/astral-sh/python-build-standalone/releases/download，例如，在https://github.com/astral-sh/python-build-standalone/releases/download/20240713/cpython-3.12.4%2B20240713-aarch64-apple-darwin-install_only.tar.gz中。可以通过使用file:// URL方案从本地目录读取分发包。"
  },
  "Comfy-Desktop_UV_TorchInstallMirror": {
    "name": "Torch安装镜像",
    "tooltip": "用于pytorch的Pip安装镜像"
  },
  "Comfy-Desktop_WindowStyle": {
    "name": "窗口样式",
    "options": {
      "custom": "自定义",
      "default": "默认"
    },
    "tooltip": "选择自定义选项以隐藏系统标题栏"
  },
  "Comfy_Canvas_BackgroundImage": {
    "name": "画布背景图像",
    "tooltip": "画布背景的图像 URL。你可以在输出面板中右键点击一张图片，并选择“设为背景”来使用它。"
  },
  "Comfy_Canvas_SelectionToolbox": {
    "name": "显示选择工具箱"
  },
  "Comfy_ConfirmClear": {
    "name": "清除工作流时需要确认"
  },
  "Comfy_DOMClippingEnabled": {
    "name": "启用DOM元素裁剪（启用可能会降低性能）"
  },
  "Comfy_DevMode": {
    "name": "启用开发模式选项（API保存等）"
  },
  "Comfy_DisableFloatRounding": {
    "name": "禁用默认浮点组件四舍五入。",
    "tooltip": "(需要重新加载页面) 当节点自身设置了四舍五入时，无法禁用该功能。"
  },
  "Comfy_DisableSliders": {
    "name": "禁用节点组件滑块"
  },
  "Comfy_EditAttention_Delta": {
    "name": "Ctrl+上/下 精度"
  },
  "Comfy_EnableTooltips": {
    "name": "启用工具提示"
  },
  "Comfy_EnableWorkflowViewRestore": {
    "name": "在工作流中保存和恢复视图位置及缩放"
  },
  "Comfy_FloatRoundingPrecision": {
    "name": "浮点组件四舍五入的小数位数 [0 = 自动]。",
    "tooltip": "(需要重新加载页面)"
  },
  "Comfy_Graph_CanvasInfo": {
    "name": "在左下角显示画布信息（fps等）"
  },
  "Comfy_Graph_CanvasMenu": {
    "name": "显示图形画布菜单"
  },
  "Comfy_Graph_CtrlShiftZoom": {
    "name": "启用快速缩放快捷键（Ctrl + Shift + 拖动）"
  },
  "Comfy_Graph_LinkMarkers": {
    "name": "连线中点标记",
    "options": {
      "Arrow": "箭头",
      "Circle": "圆",
      "None": "无"
    }
  },
  "Comfy_Graph_ZoomSpeed": {
    "name": "画布缩放速度"
  },
  "Comfy_GroupSelectedNodes_Padding": {
    "name": "选定节点的组内边距"
  },
  "Comfy_Group_DoubleClickTitleToEdit": {
    "name": "双击组标题以编辑"
  },
  "Comfy_LinkRelease_Action": {
    "name": "释放连线时的操作",
    "options": {
      "context menu": "上下文菜单",
      "no action": "无操作",
      "search box": "搜索框"
    }
  },
  "Comfy_LinkRelease_ActionShift": {
    "name": "释放连线时的操作（Shift）",
    "options": {
      "context menu": "上下文菜单",
      "no action": "无操作",
      "search box": "搜索框"
    }
  },
  "Comfy_LinkRenderMode": {
    "name": "连线渲染样式",
    "options": {
      "Hidden": "隐藏",
      "Linear": "直线",
      "Spline": "曲线",
      "Straight": "直角线"
    }
  },
  "Comfy_Load3D_BackgroundColor": {
    "name": "初始背景颜色",
    "tooltip": "控制3D场景的默认背景颜色。此设置决定新建3D组件时的背景外观，但每个组件在创建后都可以单独调整。"
  },
  "Comfy_Load3D_CameraType": {
    "name": "摄像机类型",
    "options": {
      "orthographic": "正交",
      "perspective": "透视"
    },
    "tooltip": "控制创建新的3D小部件时，默认的相机是透视还是正交。这个默认设置仍然可以在创建后为每个小部件单独切换。"
  },
  "Comfy_Load3D_LightAdjustmentIncrement": {
    "name": "光照调整步长",
    "tooltip": "控制在3D场景中调整光照强度时的步长。较小的步长值可以实现更精细的光照调整，较大的值则会使每次调整的变化更加明显。"
  },
  "Comfy_Load3D_LightIntensity": {
    "name": "初始光照强度",
    "tooltip": "设置3D场景中灯光的默认亮度级别。该数值决定新建3D控件时灯光照亮物体的强度，但每个控件在创建后都可以单独调整。"
  },
  "Comfy_Load3D_LightIntensityMaximum": {
    "name": "最大光照强度",
    "tooltip": "设置3D场景允许的最大光照强度值。此项定义了在调整任何3D控件照明时可设定的最高亮度上限。"
  },
  "Comfy_Load3D_LightIntensityMinimum": {
    "name": "光照强度下限",
    "tooltip": "设置3D场景允许的最小光照强度值。此项定义在调整任何3D控件照明时可设定的最低亮度。"
  },
  "Comfy_Load3D_ShowGrid": {
    "name": "显示网格",
    "tooltip": "默认显示网格开关"
  },
  "Comfy_Load3D_ShowPreview": {
    "name": "显示预览",
    "tooltip": "默认显示预览开关"
  },
  "Comfy_Locale": {
    "name": "语言"
  },
  "Comfy_MaskEditor_BrushAdjustmentSpeed": {
    "name": "画笔调整速度倍增器",
    "tooltip": "控制调整时画笔大小和硬度变化的速度。更高的值意味着更快的变化。"
  },
  "Comfy_MaskEditor_UseDominantAxis": {
    "name": "将画笔调整锁定到主轴",
    "tooltip": "启用后，画笔调整将仅根据您移动的方向影响大小或硬度。"
  },
  "Comfy_MaskEditor_UseNewEditor": {
    "name": "使用新画笔编辑器",
    "tooltip": "切换到新的画笔编辑器界面"
  },
  "Comfy_ModelLibrary_AutoLoadAll": {
    "name": "自动加载所有模型文件夹",
    "tooltip": "开启后，打开模型库会加载所有文件夹内的模型（可能导致卡顿）。关闭后，仅加载当前文件夹内的模型。"
  },
  "Comfy_ModelLibrary_NameFormat": {
    "name": "在模型库树视图中显示的名称",
    "options": {
      "filename": "文件名",
      "title": "标题"
    },
    "tooltip": "选择“文件名”以在模型列表中显示原始文件名的简化视图（不带目录和“.safetensors”后缀名）。选择“标题”以显示可配置的模型元数据标题。"
  },
  "Comfy_NodeBadge_NodeIdBadgeMode": {
    "name": "节点ID标签",
    "options": {
      "None": "无",
      "Show all": "显示全部"
    }
  },
  "Comfy_NodeBadge_NodeLifeCycleBadgeMode": {
    "name": "节点制作周期标签",
    "options": {
      "None": "无",
      "Show all": "显示全部"
    }
  },
  "Comfy_NodeBadge_NodeSourceBadgeMode": {
    "name": "节点源标签",
    "options": {
      "Hide built-in": "仅第三方",
      "None": "无",
      "Show all": "显示全部"
    }
  },
  "Comfy_NodeBadge_ShowApiPricing": {
    "name": "显示 API 节点定价徽章"
  },
  "Comfy_NodeSearchBoxImpl": {
    "name": "节点搜索框",
    "options": {
      "default": "默认",
      "litegraph (legacy)": "litegraph（旧版）"
    }
  },
  "Comfy_NodeSearchBoxImpl_NodePreview": {
    "name": "显示节点预览",
    "tooltip": "仅适用于默认框架"
  },
  "Comfy_NodeSearchBoxImpl_ShowCategory": {
    "name": "显示节点类别",
    "tooltip": "仅适用于默认框架"
  },
  "Comfy_NodeSearchBoxImpl_ShowIdName": {
    "name": "显示节点ID名称",
    "tooltip": "仅适用于默认框架"
  },
  "Comfy_NodeSearchBoxImpl_ShowNodeFrequency": {
    "name": "显示节点频率",
    "tooltip": "仅适用于默认框架"
  },
  "Comfy_NodeSuggestions_number": {
    "name": "节点建议数量",
    "tooltip": "仅适用于 litegraph"
  },
  "Comfy_Node_AllowImageSizeDraw": {
    "name": "在图像预览下方显示宽度×高度"
  },
  "Comfy_Node_AutoSnapLinkToSlot": {
    "name": "连线自动吸附到节点接口",
    "tooltip": "在节点上拖动连线时，连线会自动吸附到节点的可用输入接口。"
  },
  "Comfy_Node_BypassAllLinksOnDelete": {
    "name": "删除节点时保留连线",
    "tooltip": "删除节点时，尝试重新连接其所有输入和输出连线（类似于忽略节点）。"
  },
  "Comfy_Node_DoubleClickTitleToEdit": {
    "name": "双击节点标题以编辑"
  },
  "Comfy_Node_MiddleClickRerouteNode": {
    "name": "中键单击创建新的转接点"
  },
  "Comfy_Node_Opacity": {
    "name": "节点不透明度"
  },
  "Comfy_Node_ShowDeprecated": {
    "name": "在搜索中显示已弃用的节点",
    "tooltip": "弃用节点在UI中默认隐藏，但在工作流中仍然有效。"
  },
  "Comfy_Node_ShowExperimental": {
    "name": "在搜索中显示实验性节点",
    "tooltip": "实验节点在UI中标记为实验性，可能在未来版本中发生重大变化或被移除。在生产工作流中谨慎使用。"
  },
  "Comfy_Node_SnapHighlightsNode": {
    "name": "吸附高亮节点",
    "tooltip": "在拖动连线经过具有可用输入接口的节点时，高亮显示该节点。"
  },
  "Comfy_Notification_ShowVersionUpdates": {
    "name": "显示版本更新",
    "tooltip": "显示新模型和主要新功能的更新。"
  },
  "Comfy_Pointer_ClickBufferTime": {
    "name": "指针点击漂移延迟",
    "tooltip": "按下指针按钮后，忽略指针移动的最大时间（毫秒）。\n\n有助于防止在点击时意外移动鼠标。"
  },
  "Comfy_Pointer_ClickDrift": {
    "name": "指针点击漂移（距离）",
    "tooltip": "如果指针在按住按钮时移动超过此距离，则视为拖动（而不是点击）。\n\n有助于防止在点击时意外移动鼠标"
  },
  "Comfy_Pointer_DoubleClickTime": {
    "name": "双击间隔（最大）",
    "tooltip": "双击的两次点击之间的最大时间（毫秒）。增加此值有助于解决双击有时未被识别的问题。"
  },
  "Comfy_PreviewFormat": {
    "name": "预览图像格式",
    "tooltip": "在图像组件中显示预览时，将其转换为轻量级图像，例如webp、jpeg、webp;50等。"
  },
  "Comfy_PromptFilename": {
    "name": "保存工作流时提示文件名"
  },
  "Comfy_QueueButton_BatchCountLimit": {
    "name": "批处理计数限制",
    "tooltip": "单次添加到队列的最大任务数量"
  },
  "Comfy_Queue_MaxHistoryItems": {
    "name": "队列历史大小",
    "tooltip": "队列历史中显示的最大任务数量。"
  },
  "Comfy_Sidebar_Location": {
    "name": "侧边栏位置",
    "options": {
      "left": "左侧",
      "right": "右侧"
    }
  },
  "Comfy_Sidebar_Size": {
    "name": "侧边栏大小",
    "options": {
      "normal": "正常",
      "small": "小"
    }
  },
  "Comfy_Sidebar_UnifiedWidth": {
    "name": "统一侧边栏宽度"
  },
  "Comfy_SnapToGrid_GridSize": {
    "name": "吸附网格大小",
    "tooltip": "在按住shift拖动和调整节点大小时，节点将对齐到网格，该选项控制网格。"
  },
  "Comfy_TextareaWidget_FontSize": {
    "name": "文本框组件字体大小"
  },
  "Comfy_TextareaWidget_Spellcheck": {
    "name": "文本框组件拼写检查"
  },
  "Comfy_TreeExplorer_ItemPadding": {
    "name": "树形浏览器项目内边距"
  },
  "Comfy_UseNewMenu": {
    "name": "使用新菜单",
    "options": {
      "Bottom": "底部",
      "Disabled": "禁用",
      "Top": "顶部"
    },
<<<<<<< HEAD
    "tooltip": "選單列位置。在行動裝置上，選單始終顯示在頂部。"
=======
    "tooltip": "選單列位置。在行動裝置上，選單始終顯示於頂端。"
>>>>>>> 1200c07f
  },
  "Comfy_Validation_NodeDefs": {
    "name": "校验节点定义（慢）",
    "tooltip": "推荐给节点开发者。开启后会在 ComfyUI 启动时校验全部节点定义。"
  },
  "Comfy_Validation_Workflows": {
    "name": "校验工作流"
  },
  "Comfy_WidgetControlMode": {
    "name": "组件控制模式",
    "options": {
      "after": "之后",
      "before": "之前"
    },
    "tooltip": "控制组件值的更新时机（随机/增加/减少），可以在执行工作流之前或之后。"
  },
  "Comfy_Window_UnloadConfirmation": {
    "name": "关闭窗口时显示确认"
  },
  "Comfy_Workflow_AutoSave": {
    "name": "自动保存",
    "options": {
      "after delay": "延迟后",
      "off": "关闭"
    }
  },
  "Comfy_Workflow_AutoSaveDelay": {
    "name": "自动保存延迟（毫秒）",
    "tooltip": "仅在自动保存设置为“延迟后”时适用。"
  },
  "Comfy_Workflow_ConfirmDelete": {
    "name": "删除工作流时显示确认"
  },
  "Comfy_Workflow_Persist": {
    "name": "持久化工作流状态并在页面（重新）加载时恢复"
  },
  "Comfy_Workflow_ShowMissingModelsWarning": {
    "name": "显示缺失模型警告"
  },
  "Comfy_Workflow_ShowMissingNodesWarning": {
    "name": "显示缺失节点警告"
  },
  "Comfy_Workflow_SortNodeIdOnSave": {
    "name": "保存节点ID到工作流"
  },
  "Comfy_Workflow_WorkflowTabsPosition": {
    "name": "已打开工作流的位置",
    "options": {
      "Sidebar": "侧边栏",
      "Topbar": "顶部栏",
      "Topbar (2nd-row)": "顶部栏 (第二行)"
    }
  },
  "LiteGraph_Canvas_LowQualityRenderingZoomThreshold": {
    "name": "低质量渲染缩放阈值",
    "tooltip": "在缩小时渲染低质量形状"
  },
  "LiteGraph_Canvas_MaximumFps": {
    "name": "最大FPS",
    "tooltip": "画布允许渲染的最大帧数。限制GPU使用以换取流畅度。如果为0，则使用屏幕刷新率。默认值：0"
  },
  "LiteGraph_ContextMenu_Scaling": {
    "name": "放大时缩放节点组合部件菜单（列表）"
  },
  "LiteGraph_Node_DefaultPadding": {
    "name": "始终收缩新节点",
    "tooltip": "创建节点时将其缩小到最小可能尺寸。禁用后，新添加的节点会略微加宽以显示控件数值。"
  },
  "LiteGraph_Node_TooltipDelay": {
    "name": "工具提示延迟"
  },
  "LiteGraph_Pointer_TrackpadGestures": {
    "name": "启用触控板手势",
    "tooltip": "此设置为画布启用触控板模式，允许使用双指捏合缩放和拖动。"
  },
  "LiteGraph_Reroute_SplineOffset": {
    "name": "重新路由样条偏移",
    "tooltip": "贝塞尔控制点从重新路由中心点的偏移"
  },
  "pysssss_SnapToGrid": {
    "name": "始终吸附到网格"
  }
}<|MERGE_RESOLUTION|>--- conflicted
+++ resolved
@@ -327,11 +327,7 @@
       "Disabled": "禁用",
       "Top": "顶部"
     },
-<<<<<<< HEAD
-    "tooltip": "選單列位置。在行動裝置上，選單始終顯示在頂部。"
-=======
     "tooltip": "選單列位置。在行動裝置上，選單始終顯示於頂端。"
->>>>>>> 1200c07f
   },
   "Comfy_Validation_NodeDefs": {
     "name": "校验节点定义（慢）",
