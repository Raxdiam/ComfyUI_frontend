--- conflicted
+++ resolved
@@ -4,19 +4,12 @@
 
 import { useComfyManagerService } from '@/services/comfyManagerService'
 import { useComfyManagerStore } from '@/stores/comfyManagerStore'
-<<<<<<< HEAD
-import { components } from '@/types/generatedManagerTypes'
-
-type InstalledPacksResponse = components['schemas']['InstalledPacksResponse']
-type ManagerPackInstalled = components['schemas']['ManagerPackInstalled']
-=======
 import {
   InstalledPacksResponse,
   ManagerChannel,
   ManagerDatabaseSource,
   ManagerPackInstalled
 } from '@/types/comfyManagerTypes'
->>>>>>> 91e462da
 
 vi.mock('@/services/comfyManagerService', () => ({
   useComfyManagerService: vi.fn()
@@ -89,18 +82,11 @@
       isLoading: ref(false),
       error: ref(null),
       startQueue: vi.fn().mockResolvedValue(null),
-<<<<<<< HEAD
-      getTaskHistory: vi.fn().mockResolvedValue({}),
-      getQueueStatus: vi.fn().mockResolvedValue(null),
-      listInstalledPacks: vi.fn().mockResolvedValue({}),
-      getImportFailInfo: vi.fn().mockResolvedValue(null),
-=======
       resetQueue: vi.fn().mockResolvedValue(null),
       getQueueStatus: vi.fn().mockResolvedValue(null),
       listInstalledPacks: vi.fn().mockResolvedValue({}),
       getImportFailInfo: vi.fn().mockResolvedValue(null),
       getImportFailInfoBulk: vi.fn().mockResolvedValue({}),
->>>>>>> 91e462da
       installPack: vi.fn().mockResolvedValue(null),
       uninstallPack: vi.fn().mockResolvedValue(null),
       enablePack: vi.fn().mockResolvedValue(null),
@@ -366,11 +352,7 @@
     )
   })
 
-<<<<<<< HEAD
-  describe('isPackInstalling', () => {
-=======
   describe.skip('isPackInstalling', () => {
->>>>>>> 91e462da
     it('should return false for packs not being installed', () => {
       const store = useComfyManagerStore()
       expect(store.isPackInstalling('test-pack')).toBe(false)
@@ -385,13 +367,8 @@
       await store.installPack.call({
         id: 'test-pack',
         repository: 'https://github.com/test/test-pack',
-<<<<<<< HEAD
-        channel: 'dev' as const,
-        mode: 'cache' as const,
-=======
         channel: ManagerChannel.DEV,
         mode: ManagerDatabaseSource.CACHE,
->>>>>>> 91e462da
         selected_version: 'latest',
         version: 'latest'
       })
@@ -407,13 +384,8 @@
       await store.installPack.call({
         id: 'test-pack',
         repository: 'https://github.com/test/test-pack',
-<<<<<<< HEAD
-        channel: 'dev' as const,
-        mode: 'cache' as const,
-=======
         channel: ManagerChannel.DEV,
         mode: ManagerDatabaseSource.CACHE,
->>>>>>> 91e462da
         selected_version: 'latest',
         version: 'latest'
       })
@@ -425,13 +397,8 @@
       await store.installPack.call({
         id: 'another-pack',
         repository: 'https://github.com/test/another-pack',
-<<<<<<< HEAD
-        channel: 'dev' as const,
-        mode: 'cache' as const,
-=======
         channel: ManagerChannel.DEV,
         mode: ManagerDatabaseSource.CACHE,
->>>>>>> 91e462da
         selected_version: 'latest',
         version: 'latest'
       })
@@ -448,13 +415,8 @@
       await store.installPack.call({
         id: 'pack-1',
         repository: 'https://github.com/test/pack-1',
-<<<<<<< HEAD
-        channel: 'dev' as const,
-        mode: 'cache' as const,
-=======
         channel: ManagerChannel.DEV,
         mode: ManagerDatabaseSource.CACHE,
->>>>>>> 91e462da
         selected_version: 'latest',
         version: 'latest'
       })
@@ -463,13 +425,8 @@
       await store.installPack.call({
         id: 'pack-2',
         repository: 'https://github.com/test/pack-2',
-<<<<<<< HEAD
-        channel: 'dev' as const,
-        mode: 'cache' as const,
-=======
         channel: ManagerChannel.DEV,
         mode: ManagerDatabaseSource.CACHE,
->>>>>>> 91e462da
         selected_version: 'latest',
         version: 'latest'
       })
